#!/usr/bin/env python3
# Copyright 2023 Canonical Ltd.
# See LICENSE file for licensing details.
import pytest
from pytest_operator.plugin import OpsTest
from .helpers import check_mongos, run_mongos_command, MONGOS_SOCKET

APPLICATION_APP_NAME = "application"
MONGOS_APP_NAME = "mongos"
CLUSTER_REL_NAME = "cluster"
MONGODB_CHARM_NAME = "mongodb"

CONFIG_SERVER_APP_NAME = "config-server"
SHARD_APP_NAME = "shard"
SHARD_REL_NAME = "sharding"
CONFIG_SERVER_REL_NAME = "config-server"

TEST_USER_NAME = "TestUserName1"
TEST_USER_PWD = "Test123"
TEST_DB_NAME = "test"


@pytest.mark.abort_on_fail
async def test_build_and_deploy(ops_test: OpsTest) -> None:
    """Build and deploy a sharded cluster."""
    application_charm = await ops_test.build_charm("tests/integration/application")
    mongos_charm = await ops_test.build_charm(".")

    await ops_test.model.deploy(
        application_charm,
        application_name=APPLICATION_APP_NAME,
    )
    await ops_test.model.deploy(
        mongos_charm,
        num_units=0,
        application_name=MONGOS_APP_NAME,
    )
    await ops_test.model.deploy(
        MONGODB_CHARM_NAME,
        application_name=CONFIG_SERVER_APP_NAME,
        channel="6/edge",
        revision=142,
        config={"role": "config-server"},
    )
    await ops_test.model.deploy(
        MONGODB_CHARM_NAME,
        application_name=SHARD_APP_NAME,
        channel="6/edge",
        revision=142,
        config={"role": "shard"},
    )

    await ops_test.model.wait_for_idle(
        apps=[APPLICATION_APP_NAME, SHARD_APP_NAME, CONFIG_SERVER_APP_NAME],
        idle_period=10,
        raise_on_blocked=False,
    )


@pytest.mark.abort_on_fail
async def test_waits_for_config_server(ops_test: OpsTest) -> None:
    """Verifies that the application and unit are active."""
    await ops_test.model.add_relation(APPLICATION_APP_NAME, MONGOS_APP_NAME)

    # verify that Charmed MongoDB is blocked and reports incorrect credentials
    await ops_test.model.wait_for_idle(
        apps=[MONGOS_APP_NAME],
        status="blocked",
        idle_period=10,
    ),

    mongos_unit = ops_test.model.applications[MONGOS_APP_NAME].units[0]
    assert mongos_unit.workload_status_message == "Missing relation to config-server."


@pytest.mark.abort_on_fail
async def test_mongos_starts_with_config_server(ops_test: OpsTest) -> None:
    # prepare sharded cluster
    await ops_test.model.wait_for_idle(
        apps=[CONFIG_SERVER_APP_NAME, SHARD_APP_NAME],
        idle_period=10,
        raise_on_blocked=False,
    )
    await ops_test.model.integrate(
        f"{SHARD_APP_NAME}:{SHARD_REL_NAME}",
        f"{CONFIG_SERVER_APP_NAME}:{CONFIG_SERVER_REL_NAME}",
    )
    await ops_test.model.wait_for_idle(
        apps=[CONFIG_SERVER_APP_NAME, SHARD_APP_NAME],
        idle_period=20,
        raise_on_blocked=False,
    )

    # connect sharded cluster to mongos
    await ops_test.model.integrate(
        f"{MONGOS_APP_NAME}:{CLUSTER_REL_NAME}",
        f"{CONFIG_SERVER_APP_NAME}:{CLUSTER_REL_NAME}",
    )
    await ops_test.model.wait_for_idle(
        apps=[CONFIG_SERVER_APP_NAME, SHARD_APP_NAME, MONGOS_APP_NAME],
        idle_period=20,
        status="active",
    )

    mongos_unit = ops_test.model.applications[MONGOS_APP_NAME].units[0]
    mongos_running = await check_mongos(ops_test, mongos_unit, auth=False)
    assert mongos_running, "Mongos is not currently running."


@pytest.mark.abort_on_fail
async def test_mongos_has_user(ops_test: OpsTest) -> None:
    # prepare sharded cluster
    mongos_unit = ops_test.model.applications[MONGOS_APP_NAME].units[0]
    mongos_running = await check_mongos(ops_test, mongos_unit, auth=True)
    assert mongos_running, "Mongos is not currently running."


@pytest.mark.abort_on_fail
async def test_mongos_updates_config_db(ops_test: OpsTest) -> None:
    # completely change the hosts that mongos was connected to
    await ops_test.model.applications[CONFIG_SERVER_APP_NAME].add_units(count=1)
    await ops_test.model.wait_for_idle(
        apps=[CONFIG_SERVER_APP_NAME],
        status="active",
        timeout=1000,
    )

    # destroy the unit we were initially connected to
    await ops_test.model.applications[CONFIG_SERVER_APP_NAME].destroy_units(
        f"{CONFIG_SERVER_APP_NAME}/0"
    )
    await ops_test.model.wait_for_idle(
        apps=[CONFIG_SERVER_APP_NAME],
        status="active",
        timeout=1000,
    )

    # prepare sharded cluster
    mongos_unit = ops_test.model.applications[MONGOS_APP_NAME].units[0]
    mongos_running = await check_mongos(ops_test, mongos_unit, auth=True)
<<<<<<< HEAD
    assert mongos_running, "Mongos is not currently running."


@pytest.mark.abort_on_fail
async def test_user_with_extra_roles(ops_test: OpsTest) -> None:
    cmd = f'db.createUser({{user: "{TEST_USER_NAME}", pwd: "{TEST_USER_PWD}", roles: [{{role: "readWrite", db: "{TEST_DB_NAME}"}}]}});'
    mongos_unit = ops_test.model.applications[MONGOS_APP_NAME].units[0]
    return_code, _, std_err = await run_mongos_command(ops_test, mongos_unit, cmd)
    assert (
        return_code == 0
    ), f"mongos user does not have correct permissions to create new user, error: {std_err}"

    test_user_uri = (
        f"mongodb://{TEST_USER_NAME}:{TEST_USER_PWD}@{MONGOS_SOCKET}/{TEST_DB_NAME}"
    )
    mongos_running = await check_mongos(
        ops_test, mongos_unit, auth=True, uri=test_user_uri
    )
    assert mongos_running, "User created is not accessible."
=======
    assert mongos_running, "Mongos is not currently running."
>>>>>>> d25620d3
<|MERGE_RESOLUTION|>--- conflicted
+++ resolved
@@ -138,7 +138,6 @@
     # prepare sharded cluster
     mongos_unit = ops_test.model.applications[MONGOS_APP_NAME].units[0]
     mongos_running = await check_mongos(ops_test, mongos_unit, auth=True)
-<<<<<<< HEAD
     assert mongos_running, "Mongos is not currently running."
 
 
@@ -151,13 +150,6 @@
         return_code == 0
     ), f"mongos user does not have correct permissions to create new user, error: {std_err}"
 
-    test_user_uri = (
-        f"mongodb://{TEST_USER_NAME}:{TEST_USER_PWD}@{MONGOS_SOCKET}/{TEST_DB_NAME}"
-    )
-    mongos_running = await check_mongos(
-        ops_test, mongos_unit, auth=True, uri=test_user_uri
-    )
-    assert mongos_running, "User created is not accessible."
-=======
-    assert mongos_running, "Mongos is not currently running."
->>>>>>> d25620d3
+    test_user_uri = f"mongodb://{TEST_USER_NAME}:{TEST_USER_PWD}@{MONGOS_SOCKET}/{TEST_DB_NAME}"
+    mongos_running = await check_mongos(ops_test, mongos_unit, auth=True, uri=test_user_uri)
+    assert mongos_running, "User created is not accessible."