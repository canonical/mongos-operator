#!/usr/bin/env python3
# Copyright 2023 Canonical Ltd.
# See LICENSE file for licensing details.
import pytest
from pytest_operator.plugin import OpsTest
from .helpers import check_mongos, run_mongos_command, MONGOS_SOCKET

APPLICATION_APP_NAME = "application"
MONGOS_APP_NAME = "mongos"
CLUSTER_REL_NAME = "cluster"
MONGODB_CHARM_NAME = "mongodb"

CONFIG_SERVER_APP_NAME = "config-server"
SHARD_APP_NAME = "shard"
SHARD_REL_NAME = "sharding"
CONFIG_SERVER_REL_NAME = "config-server"

TEST_USER_NAME = "TestUserName1"
TEST_USER_PWD = "Test123"
TEST_DB_NAME = "test"

<<<<<<< HEAD

=======
>>>>>>> 91501591
@pytest.mark.group(1)
@pytest.mark.abort_on_fail
async def test_build_and_deploy(ops_test: OpsTest) -> None:
    """Build and deploy a sharded cluster."""
    application_charm = await ops_test.build_charm("tests/integration/application")
    mongos_charm = await ops_test.build_charm(".")

    await ops_test.model.deploy(
        application_charm,
        application_name=APPLICATION_APP_NAME,
    )
    await ops_test.model.deploy(
        mongos_charm,
        num_units=0,
        application_name=MONGOS_APP_NAME,
    )
    await ops_test.model.deploy(
        MONGODB_CHARM_NAME,
        application_name=CONFIG_SERVER_APP_NAME,
        channel="6/edge",
        revision=142,
        config={"role": "config-server"},
    )
    await ops_test.model.deploy(
        MONGODB_CHARM_NAME,
        application_name=SHARD_APP_NAME,
        channel="6/edge",
        revision=142,
        config={"role": "shard"},
    )

    await ops_test.model.wait_for_idle(
        apps=[APPLICATION_APP_NAME, SHARD_APP_NAME, CONFIG_SERVER_APP_NAME],
        idle_period=10,
        raise_on_blocked=False,
    )


@pytest.mark.group(1)
@pytest.mark.abort_on_fail
async def test_waits_for_config_server(ops_test: OpsTest) -> None:
    """Verifies that the application and unit are active."""
    await ops_test.model.add_relation(APPLICATION_APP_NAME, MONGOS_APP_NAME)

    # verify that Charmed MongoDB is blocked and reports incorrect credentials
    await ops_test.model.wait_for_idle(
        apps=[MONGOS_APP_NAME],
        status="blocked",
        idle_period=10,
    )

    mongos_unit = ops_test.model.applications[MONGOS_APP_NAME].units[0]
    assert mongos_unit.workload_status_message == "Missing relation to config-server."


@pytest.mark.group(1)
@pytest.mark.abort_on_fail
async def test_mongos_starts_with_config_server(ops_test: OpsTest) -> None:
    # prepare sharded cluster
    await ops_test.model.wait_for_idle(
        apps=[CONFIG_SERVER_APP_NAME, SHARD_APP_NAME],
        idle_period=10,
        raise_on_blocked=False,
    )
    await ops_test.model.integrate(
        f"{SHARD_APP_NAME}:{SHARD_REL_NAME}",
        f"{CONFIG_SERVER_APP_NAME}:{CONFIG_SERVER_REL_NAME}",
    )
    await ops_test.model.wait_for_idle(
        apps=[CONFIG_SERVER_APP_NAME, SHARD_APP_NAME],
        idle_period=20,
        raise_on_blocked=False,
    )

    # connect sharded cluster to mongos
    await ops_test.model.integrate(
        f"{MONGOS_APP_NAME}:{CLUSTER_REL_NAME}",
        f"{CONFIG_SERVER_APP_NAME}:{CLUSTER_REL_NAME}",
    )
    await ops_test.model.wait_for_idle(
        apps=[CONFIG_SERVER_APP_NAME, SHARD_APP_NAME, MONGOS_APP_NAME],
        idle_period=20,
        status="active",
    )

    mongos_unit = ops_test.model.applications[MONGOS_APP_NAME].units[0]
    mongos_running = await check_mongos(ops_test, mongos_unit, auth=False)
    assert mongos_running, "Mongos is not currently running."


@pytest.mark.group(1)
@pytest.mark.abort_on_fail
async def test_mongos_has_user(ops_test: OpsTest) -> None:
    # prepare sharded cluster
    mongos_unit = ops_test.model.applications[MONGOS_APP_NAME].units[0]
    mongos_running = await check_mongos(ops_test, mongos_unit, auth=True)
    assert mongos_running, "Mongos is not currently running."


@pytest.mark.group(1)
@pytest.mark.abort_on_fail
async def test_mongos_updates_config_db(ops_test: OpsTest) -> None:
    # completely change the hosts that mongos was connected to
    await ops_test.model.applications[CONFIG_SERVER_APP_NAME].add_units(count=1)
    await ops_test.model.wait_for_idle(
        apps=[CONFIG_SERVER_APP_NAME],
        status="active",
        timeout=1000,
    )

    # destroy the unit we were initially connected to
    await ops_test.model.applications[CONFIG_SERVER_APP_NAME].destroy_units(
        f"{CONFIG_SERVER_APP_NAME}/0"
    )
    await ops_test.model.wait_for_idle(
        apps=[CONFIG_SERVER_APP_NAME],
        status="active",
        timeout=1000,
    )

    # prepare sharded cluster
    mongos_unit = ops_test.model.applications[MONGOS_APP_NAME].units[0]
    mongos_running = await check_mongos(ops_test, mongos_unit, auth=True)
    assert mongos_running, "Mongos is not currently running."


@pytest.mark.group(1)
@pytest.mark.abort_on_fail
async def test_user_with_extra_roles(ops_test: OpsTest) -> None:
    cmd = f'db.createUser({{user: "{TEST_USER_NAME}", pwd: "{TEST_USER_PWD}", roles: [{{role: "readWrite", db: "{TEST_DB_NAME}"}}]}});'
    mongos_unit = ops_test.model.applications[MONGOS_APP_NAME].units[0]
    return_code, _, std_err = await run_mongos_command(ops_test, mongos_unit, cmd)
    assert (
        return_code == 0
    ), f"mongos user does not have correct permissions to create new user, error: {std_err}"

    test_user_uri = f"mongodb://{TEST_USER_NAME}:{TEST_USER_PWD}@{MONGOS_SOCKET}/{TEST_DB_NAME}"
    mongos_running = await check_mongos(ops_test, mongos_unit, auth=True, uri=test_user_uri)
    assert mongos_running, "User created is not accessible."<|MERGE_RESOLUTION|>--- conflicted
+++ resolved
@@ -19,10 +19,7 @@
 TEST_USER_PWD = "Test123"
 TEST_DB_NAME = "test"
 
-<<<<<<< HEAD
 
-=======
->>>>>>> 91501591
 @pytest.mark.group(1)
 @pytest.mark.abort_on_fail
 async def test_build_and_deploy(ops_test: OpsTest) -> None:
