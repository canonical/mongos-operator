--- conflicted
+++ resolved
@@ -123,12 +123,7 @@
         if int_tls_ca:
             relation_data[INT_TLS_CA_KEY] = int_tls_ca
 
-<<<<<<< HEAD
-        if self.charm.unit.is_leader():
-            self.database_provides.update_relation_data(event.relation.id, relation_data)
-=======
         self.database_provides.update_relation_data(event.relation.id, relation_data)
->>>>>>> 113e5b84
 
     def _on_relation_broken(self, event) -> None:
         # Only relation_deparated events can check if scaling down
@@ -339,13 +334,6 @@
             return None
 
         # metadata.yaml prevents having multiple config servers
-<<<<<<< HEAD
-        return self.charm.model.relations[self.relation_name][0].app.name
-
-    def get_config_server_connection_str(self) -> Optional[str]:
-        """Returns the connection string that mongos uses to connect to the config-server"""
-=======
         return self.model.get_relation(self.relation_name).app.name
->>>>>>> 113e5b84
 
     # END: helper functions