#!/usr/bin/env python3
"""Charm code for `mongos` daemon."""
# Copyright 2023 Canonical Ltd.
# See LICENSE file for licensing details.
import os
import pwd
from charms.mongodb.v1.helpers import copy_licenses_to_unit, KEY_FILE
from charms.operator_libs_linux.v1 import snap
from pathlib import Path

from charms.mongodb.v0.mongodb_secrets import SecretCache
from charms.mongos.v0.mongos_client_interface import MongosProvider
from typing import Set, List, Optional, Dict
from charms.mongodb.v0.mongodb_secrets import generate_secret_label
from charms.mongodb.v1.mongos import MongosConfiguration
from charms.mongodb.v0.config_server_interface import ClusterRequirer
from charms.mongodb.v1.users import (
    MongoDBUser,
    OperatorUser,
)

from config import Config

import ops
from ops.model import BlockedStatus, MaintenanceStatus, Relation
from ops.charm import (
    InstallEvent,
    StartEvent,
)

import logging


logger = logging.getLogger(__name__)

APP_SCOPE = Config.Relations.APP_SCOPE
UNIT_SCOPE = Config.Relations.UNIT_SCOPE
ROOT_USER_GID = 0
MONGO_USER = "snap_daemon"
ENV_VAR_PATH = "/etc/environment"
MONGOS_VAR = "MONGOS_ARGS"
CONFIG_ARG = "--configdb"
USER_ROLES_TAG = "extra-user-roles"
DATABASE_TAG = "database"


class MongosOperatorCharm(ops.CharmBase):
    """Charm the service."""

    def __init__(self, *args):
        super().__init__(*args)
        self.framework.observe(self.on.install, self._on_install)
        self.framework.observe(self.on.start, self._on_start)

        self.cluster = ClusterRequirer(self)
        self.secrets = SecretCache(self)
        self.mongos_provider = MongosProvider(self)
        # 1. add users for related application (to be done on config-server charm side)
        # 2. update status indicates missing relations

    # BEGIN: hook functions
    def _on_install(self, event: InstallEvent) -> None:
        """Handle the install event (fired on startup)."""
        self.unit.status = MaintenanceStatus("installing mongos")
        try:
            self._install_snap_packages(packages=Config.SNAP_PACKAGES)

        except snap.SnapError as e:
            logger.info("Failed to install snap, error: %s", e)
            self.unit.status = BlockedStatus("couldn't install mongos")
            return

        # add licenses
        copy_licenses_to_unit()

    def _on_start(self, event: StartEvent) -> None:
        """Handle the start event."""
        # start hooks are fired before relation hooks and `mongos` requires a config-server in
        # order to start. Wait to receive config-server info from the relation event before
        # starting `mongos` daemon
        self.unit.status = BlockedStatus("Missing relation to config-server.")

    # END: hook functions

    # BEGIN: helper functions

    def _install_snap_packages(self, packages: List[str]) -> None:
        """Installs package(s) to container.

        Args:
            packages: list of packages to install.
        """
        for snap_name, snap_channel, snap_revision in packages:
            try:
                snap_cache = snap.SnapCache()
                snap_package = snap_cache[snap_name]
                snap_package.ensure(
                    snap.SnapState.Latest, channel=snap_channel, revision=snap_revision
                )
                # snaps will auto refresh so it is necessary to hold the current revision
                snap_package.hold()

            except snap.SnapError as e:
                logger.error(
                    "An exception occurred when installing %s. Reason: %s",
                    snap_name,
                    str(e),
                )
                raise

    def _get_mongos_config_for_user(
        self, user: MongoDBUser, hosts: Set[str]
    ) -> MongosConfiguration:
        return MongosConfiguration(
            database=user.get_database_name(),
            username=user.get_username(),
            password=self.get_secret(APP_SCOPE, user.get_password_key_name()),
            hosts=hosts,
            port=Config.MONGOS_PORT,
            roles=user.get_roles(),
            tls_external=None,  # Future PR will support TLS
            tls_internal=None,  # Future PR will support TLS
        )

    def get_secret(self, scope: str, key: str) -> Optional[str]:
        """Get secret from the secret storage."""
        label = generate_secret_label(self, scope)
        secret = self.secrets.get(label)
        if not secret:
            return

        value = secret.get_content().get(key)
        if value != Config.Secrets.SECRET_DELETED_LABEL:
            return value

    def set_secret(self, scope: str, key: str, value: Optional[str]) -> Optional[str]:
        """Set secret in the secret storage.

        Juju versions > 3.0 use `juju secrets`, this function first checks
          which secret store is being used before setting the secret.
        """
        if not value:
            return self.remove_secret(scope, key)

        label = generate_secret_label(self, scope)
        secret = self.secrets.get(label)
        if not secret:
            self.secrets.add(label, {key: value}, scope)
        else:
            content = secret.get_content()
            content.update({key: value})
            secret.set_content(content)
        return label

    def remove_secret(self, scope, key) -> None:
        """Removing a secret."""
        label = generate_secret_label(self, scope)
        secret = self.secrets.get(label)

        if not secret:
            return

        content = secret.get_content()

        if not content.get(key) or content[key] == Config.Secrets.SECRET_DELETED_LABEL:
            logger.error(f"Non-existing secret {scope}:{key} was attempted to be removed.")
            return

        content[key] = Config.Secrets.SECRET_DELETED_LABEL
        secret.set_content(content)

    def get_keyfile_contents(self) -> str:
        """Retrieves the contents of the keyfile on host machine."""
        # wait for keyFile to be created by leader unit
        if not self.get_secret(APP_SCOPE, Config.Secrets.SECRET_KEYFILE_NAME):
            logger.debug("waiting for leader unit to generate keyfile contents")
            return

        key_file_path = f"{Config.MONGOD_CONF_DIR}/{KEY_FILE}"
        key_file = Path(key_file_path)
        if not key_file.is_file():
            logger.info("no keyfile present")
            return

        with open(key_file_path, "r") as file:
            key = file.read()

        return key

    def push_file_to_unit(self, parent_dir, file_name, file_contents) -> None:
        """K8s charms can push files to their containers easily, this is a vm charm workaround."""
        Path(parent_dir).mkdir(parents=True, exist_ok=True)
        file_name = f"{parent_dir}/{file_name}"
        with open(file_name, "w") as write_file:
            write_file.write(file_contents)

        # MongoDB limitation; it is needed 400 rights for keyfile and we need 440 rights on tls
        # certs to be able to connect via MongoDB shell
        if Config.TLS.KEY_FILE_NAME in file_name:
            os.chmod(file_name, 0o400)
        else:
            os.chmod(file_name, 0o440)
        mongodb_user = pwd.getpwnam(MONGO_USER)
        os.chown(file_name, mongodb_user.pw_uid, ROOT_USER_GID)

    def start_mongos_service(self) -> None:
        """Starts the mongos service.

        Raises:
            snap.SnapError
        """
        snap_cache = snap.SnapCache()
        mongodb_snap = snap_cache["charmed-mongodb"]
        mongodb_snap.start(services=["mongos"], enable=True)

    def stop_mongos_service(self) -> None:
        """Stops the mongos service.

        Raises:
            snap.SnapError
        """
        snap_cache = snap.SnapCache()
        mongodb_snap = snap_cache["charmed-mongodb"]
        mongodb_snap.stop(services=["mongos"])

    def restart_mongos_service(self) -> None:
        """Retarts the mongos service.

        Raises:
            snap.SnapError
        """
        self.stop_mongos_service()
        self.start_mongos_service()

    def share_uri(self) -> None:
        """Future PR - generate URI and give it to related app"""
        # TODO future PR - generate different URI for data-integrator as that charm will not
        # communicate to mongos via the Unix Domain Socket.

    def set_user_role(self, roles: List[str]) -> None:
        """Updates the roles for the mongos user."""
<<<<<<< HEAD
        roles_str = ",".join(roles)
=======
        roles_str = roles.join(",")
>>>>>>> b73f862f
        self.app_peer_data[USER_ROLES_TAG] = roles_str

        if len(self.model.relations[Config.Relations.CLUSTER_RELATIONS_NAME]) == 0:
            return

        # a mongos shard can only be related to one config server
<<<<<<< HEAD
        config_server_rel = self.model.relations[Config.Relations.CLUSTER_RELATIONS_NAME][0]
        self.cluster.update_relation_data(config_server_rel.id, {USER_ROLES_TAG: roles_str})
=======
        config_server_rel = self.model.relations[
            Config.Relations.CLUSTER_RELATIONS_NAME
        ][0]
        self.cluster.database_requires.update_relation_data(
            config_server_rel.id, {USER_ROLES_TAG: roles_str}
        )
>>>>>>> b73f862f

    def set_database(self, database: str) -> None:
        """Updates the database requested for the mongos user."""
        self.app_peer_data[DATABASE_TAG] = database

        if len(self.model.relations[Config.Relations.CLUSTER_RELATIONS_NAME]) == 0:
            return

        # a mongos shard can only be related to one config server
<<<<<<< HEAD
        config_server_rel = self.model.relations[Config.Relations.CLUSTER_RELATIONS_NAME][0]
        self.cluster.update_relation_data(config_server_rel.id, {DATABASE_TAG: database})
=======
        config_server_rel = self.model.relations[
            Config.Relations.CLUSTER_RELATIONS_NAME
        ][0]
        self.cluster.database_requires.update_relation_data(
            config_server_rel.id, {DATABASE_TAG: database}
        )
>>>>>>> b73f862f

    # END: helper functions

    # BEGIN: properties

    @property
    def database(self) -> Optional[str]:
        """Returns the database requested by the hosting application of the subordinate charm."""
        if not self._peers:
            logger.info("Peer relation not joined yet.")
            # TODO future PR implement relation interface between host application mongos and use
            # host application name in generation of db name.
            return "mongos-database"

        return self.app_peer_data.get(DATABASE_TAG, "mongos-database")

    @property
    def extra_user_roles(self) -> Set[str]:
        """Returns the user roles requested by the hosting application of the subordinate charm."""
        if not self._peers:
            logger.info("Peer relation not joined yet.")
            return None

        return self.app_peer_data.get(USER_ROLES_TAG, "default")

    @property
    def mongos_config(self) -> MongosConfiguration:
        """Generates a MongoDBConfiguration object for mongos in the deployment of MongoDB."""
        return self._get_mongos_config_for_user(OperatorUser, set(Config.MONGOS_SOCKET))

    @property
    def _peers(self) -> Optional[Relation]:
        """Fetch the peer relation.

        Returns:
             An `ops.model.Relation` object representing the peer relation.
        """
        return self.model.get_relation(Config.Relations.PEERS)

    @property
    def _peers(self) -> Optional[Relation]:
        """Fetch the peer relation.

        Returns:
             An `ops.model.Relation` object representing the peer relation.
        """
        return self.model.get_relation(Config.Relations.PEERS)

    @property
    def unit_peer_data(self) -> Dict:
        """Unit peer relation data object."""
        return self._peers.data[self.unit]

    @property
    def app_peer_data(self) -> Dict:
        """App peer relation data object."""
        return self._peers.data[self.app]

    @property
    def config_server_db(self) -> str:
        """Fetch current the config server database that this unit is connected to."""

        env_var = Path(ENV_VAR_PATH)
        if not env_var.is_file():
            logger.info("no environment variable file")
            return ""

        with open(ENV_VAR_PATH, "r") as file:
            env_vars = file.read()

        for env_var in env_vars.split("\n"):
            if MONGOS_VAR not in env_var:
                continue
            if CONFIG_ARG not in env_var:
                return ""

            # parse config db variable
            return env_var.split(CONFIG_ARG)[1].strip().split(" ")[0]

        return ""

    # END: properties


if __name__ == "__main__":
    ops.main(MongosOperatorCharm)<|MERGE_RESOLUTION|>--- conflicted
+++ resolved
@@ -239,28 +239,17 @@
 
     def set_user_role(self, roles: List[str]) -> None:
         """Updates the roles for the mongos user."""
-<<<<<<< HEAD
         roles_str = ",".join(roles)
-=======
-        roles_str = roles.join(",")
->>>>>>> b73f862f
         self.app_peer_data[USER_ROLES_TAG] = roles_str
 
         if len(self.model.relations[Config.Relations.CLUSTER_RELATIONS_NAME]) == 0:
             return
 
         # a mongos shard can only be related to one config server
-<<<<<<< HEAD
         config_server_rel = self.model.relations[Config.Relations.CLUSTER_RELATIONS_NAME][0]
-        self.cluster.update_relation_data(config_server_rel.id, {USER_ROLES_TAG: roles_str})
-=======
-        config_server_rel = self.model.relations[
-            Config.Relations.CLUSTER_RELATIONS_NAME
-        ][0]
         self.cluster.database_requires.update_relation_data(
             config_server_rel.id, {USER_ROLES_TAG: roles_str}
         )
->>>>>>> b73f862f
 
     def set_database(self, database: str) -> None:
         """Updates the database requested for the mongos user."""
@@ -270,17 +259,10 @@
             return
 
         # a mongos shard can only be related to one config server
-<<<<<<< HEAD
         config_server_rel = self.model.relations[Config.Relations.CLUSTER_RELATIONS_NAME][0]
-        self.cluster.update_relation_data(config_server_rel.id, {DATABASE_TAG: database})
-=======
-        config_server_rel = self.model.relations[
-            Config.Relations.CLUSTER_RELATIONS_NAME
-        ][0]
         self.cluster.database_requires.update_relation_data(
             config_server_rel.id, {DATABASE_TAG: database}
         )
->>>>>>> b73f862f
 
     # END: helper functions
 
